--- conflicted
+++ resolved
@@ -9,13 +9,10 @@
 
 ## Improvements
 - PR #73: Move DistanceType enum from cuML to RAFT
-<<<<<<< HEAD
 - pr #92: Cleanup gpuCI scripts
-=======
 - PR #98: Adding InnerProduct to DistanceType
 - PR #103: Epsilon parameter for Cholesky rank one update
 - PR #100: Add divyegala as codeowner
->>>>>>> 7c107206
 
 ## Bug Fixes
 - PR #77: Fixing CUB include for CUDA < 11
